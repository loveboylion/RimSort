#!/usr/bin/env python3
"""
This script is used to set up the environment and build the RimSort application.
It installs the required dependencies, initializes and updates submodules, and compiles the SteamworksPy library.
The script supports different operating systems and architectures.

For arguments and usage, run the script with the --help flag.

Not meant to be imported as a module.
"""

import argparse
import os
import platform
import shutil
import subprocess
import sys
from io import BytesIO
from stat import S_IEXEC
from zipfile import ZipFile

import requests

"""
Setup environment
"""

_ARCH = platform.architecture()[0]
_CWD = os.getcwd()
_PROCESSOR = platform.processor()
if _PROCESSOR == "":
    _PROCESSOR = platform.machine()

_SYSTEM = platform.system()

PY_CMD = sys.executable

_NUITKA_CMD = [
    PY_CMD,
    "-m",
    "nuitka",
    "app/__main__.py",
]

if _SYSTEM == "Darwin" and _PROCESSOR in ["i386", "arm"]:
    pass
elif _SYSTEM == "Linux":
    pass
elif _SYSTEM == "Windows" and _ARCH == "64bit":
    pass
else:
    print(f"Unsupported SYSTEM: {_SYSTEM} {_ARCH} with {_PROCESSOR}")
    print("Exiting...")

GET_REQ_CMD = [PY_CMD, "-m", "pip", "install", "-r", "requirements.txt"]

REQUIREMENTS_FILES = {
    "main": "requirements.txt",
    "build": "requirements_build.txt",
    "dev": "requirements_develop.txt",
}
SUBMODULE_UPDATE_INIT_CMD = ["git", "submodule", "update", "--init", "--recursive"]


def get_rimsort_pip(build: bool = False, dev: bool = False) -> None:
    print("Will install core RimSort requirements")
    command = [PY_CMD, "-m", "pip", "install", "-r", REQUIREMENTS_FILES["main"]]

    if build:
        print("Will install RimSort build requirements")
        command.extend(["-r", REQUIREMENTS_FILES["build"]])

    if dev:
        print("Will install RimSort development requirements")
        command.extend(["-r", REQUIREMENTS_FILES["dev"]])

    _execute(command)


def get_rimsort_submodules() -> None:
    print("Ensuring we have all submodules initiated & up-to-date...")
    _execute(SUBMODULE_UPDATE_INIT_CMD)

    print("pip install steamfiles from submodule")
    path = os.path.join(_CWD, "submodules", "steamfiles")
    _execute([PY_CMD, "-m", "pip", "install", "-e", path])


def build_steamworkspy() -> None:
    # Setup environment
    print("Setting up environment...")
    STEAMWORKSPY_BIN_DARWIN = f"SteamworksPy_{_PROCESSOR}.dylib"
    STEAMWORKSPY_BIN_DARWIN_LINK_PATH = os.path.join(_CWD, "SteamworksPy.dylib")
    DARWIN_COMPILE_CMD = [
        "g++",
        "-std=c++11",
        "-o",
        f"{STEAMWORKSPY_BIN_DARWIN}",
        "-shared",
        "-fPIC",
        "SteamworksPy.cpp",
        "-l",
        "steam_api",
        "-L.",
    ]
    STEAMWORKSPY_BIN_LINUX = f"SteamworksPy_{_PROCESSOR}.so"
    STEAMWORKSPY_BIN_LINUX_LINK_PATH = os.path.join(_CWD, "SteamworksPy.so")
    LINUX_COMPILE_CMD = [
        "g++",
        "-std=c++11",
        "-o",
        f"{STEAMWORKSPY_BIN_LINUX}",
        "-shared",
        "-fPIC",
        "SteamworksPy.cpp",
        "-l",
        "steam_api",
        "-L.",
    ]
    STEAMWORKSPY_BIN_WIN32 = "SteamworksPy.dll"
    STEAMWORKS_COMPILE_CMD_WIN32 = [
        "cmd.exe",
        "/k",
        'C:\\"Program Files (x86)"\\"Microsoft Visual Studio"\\2022\\BuildTools\\VC\\Auxiliary\\Build\\vcvars64.bat',
        "&",
        "cl",
        "/D_USRDLL",
        "/D_WINDLL",
        "SteamworksPy.cpp",
        "steam_api.lib",
        "/link",
        "/DLL",
        f"/OUT:{STEAMWORKSPY_BIN_WIN32}",
        "&",
        "exit",
    ]
    STEAMWORKSPY_BIN_WIN64 = "SteamworksPy64.dll"
    STEAMWORKS_COMPILE_CMD_WIN64 = [
        "cmd.exe",
        "/k",
        'C:\\"Program Files (x86)"\\"Microsoft Visual Studio"\\2022\\BuildTools\\VC\\Auxiliary\\Build\\vcvars64.bat',
        "&",
        "cl",
        "/D_USRDLL",
        "/D_WINDLL",
        "SteamworksPy.cpp",
        "steam_api64.lib",
        "/link",
        "/DLL",
        f"/OUT:{STEAMWORKSPY_BIN_WIN64}",
        "&",
        "exit",
    ]
    # SOURCE: "https://partner.steamgames.com/downloads/steamworks_sdk_*.zip"
    STEAMWORKS_SDK_URL = "https://github.com/oceancabbage/RimSort/raw/steamworks-sdk/steamworks_sdk_155.zip"
    STEAMWORKS_PY_PATH = os.path.join(_CWD, "submodules", "SteamworksPy", "library")
    STEAMWORKS_SDK_PATH = os.path.join(STEAMWORKS_PY_PATH, "sdk")
    STEAMWORKS_SDK_HEADER_PATH = os.path.join(STEAMWORKS_SDK_PATH, "public", "steam")
    STEAMWORKS_SDK_HEADER_DEST_PATH = os.path.join(STEAMWORKS_PY_PATH, "sdk", "steam")
    STEAMWORKS_SDK_REDIST_BIN_PATH = os.path.join(
        STEAMWORKS_SDK_PATH, "redistributable_bin"
    )
    STEAMWORKS_SDK_APILIB_PATH = os.path.join(
        STEAMWORKS_SDK_REDIST_BIN_PATH, "steam_api.lib"
    )
    STEAMWORKS_SDK_APILIB_DEST_PATH = os.path.join(STEAMWORKS_PY_PATH, "steam_api.lib")
    STEAMWORKS_SDK_APILIB_FIN_PATH = os.path.join(_CWD, "libs", "steam_api.lib")

    print(f"Running on {_SYSTEM} {_ARCH} {_PROCESSOR}...")

    if _SYSTEM == "Darwin":
        if _ARCH == "64bit":
            STEAMWORKS_SDK_LIBSTEAM_PATH = os.path.join(
                STEAMWORKS_SDK_REDIST_BIN_PATH, "osx", "libsteam_api.dylib"
            )
        else:
            print(f"Unsupported ARCH: {_SYSTEM} {_ARCH} with {_PROCESSOR}")
            sys.exit()
        STEAMWORKS_SDK_LIBSTEAM_DEST_PATH = os.path.join(
            STEAMWORKS_PY_PATH, "libsteam_api.dylib"
        )
        STEAMWORKS_SDK_LIBSTEAM_FIN_PATH = os.path.join(
            _CWD, "libs", "libsteam_api.dylib"
        )
        COMPILE_CMD = DARWIN_COMPILE_CMD
        STEAMWORKSPY_BIN_PATH = os.path.join(
            STEAMWORKS_PY_PATH, STEAMWORKSPY_BIN_DARWIN
        )
        STEAMWORKSPY_BIN_FIN_PATH = os.path.join(_CWD, "libs", STEAMWORKSPY_BIN_DARWIN)
    elif _SYSTEM == "Linux":
        if _ARCH == "32bit":
            STEAMWORKS_SDK_LIBSTEAM_PATH = os.path.join(
                STEAMWORKS_SDK_REDIST_BIN_PATH, "linux32", "libsteam_api.so"
            )

        elif _ARCH == "64bit":
            STEAMWORKS_SDK_LIBSTEAM_PATH = os.path.join(
                STEAMWORKS_SDK_REDIST_BIN_PATH, "linux64", "libsteam_api.so"
            )
        else:
            print(f"Unsupported ARCH: {_SYSTEM} {_ARCH} with {_PROCESSOR}")
            sys.exit()
        STEAMWORKS_SDK_LIBSTEAM_DEST_PATH = os.path.join(
            STEAMWORKS_PY_PATH, "libsteam_api.so"
        )
        STEAMWORKS_SDK_LIBSTEAM_FIN_PATH = os.path.join(_CWD, "libs", "libsteam_api.so")
        COMPILE_CMD = LINUX_COMPILE_CMD
        STEAMWORKSPY_BIN_PATH = os.path.join(STEAMWORKS_PY_PATH, STEAMWORKSPY_BIN_LINUX)
        STEAMWORKSPY_BIN_FIN_PATH = os.path.join(_CWD, "libs", STEAMWORKSPY_BIN_LINUX)
    elif _SYSTEM == "Windows":
        if _ARCH == "32bit":
            STEAMWORKS_SDK_LIBSTEAM_PATH = os.path.join(
                STEAMWORKS_SDK_REDIST_BIN_PATH, "steam_api.dll"
            )
            STEAMWORKS_SDK_APILIB_PATH = os.path.join(
                STEAMWORKS_SDK_REDIST_BIN_PATH, "steam_api.lib"
            )
            STEAMWORKS_SDK_LIBSTEAM_DEST_PATH = os.path.join(
                STEAMWORKS_PY_PATH, "steam_api.dll"
            )
            STEAMWORKS_SDK_LIBSTEAM_FIN_PATH = os.path.join(
                _CWD, "libs", "steam_api.dll"
            )
            STEAMWORKS_SDK_APILIB_DEST_PATH = os.path.join(
                STEAMWORKS_PY_PATH, "steam_api.lib"
            )
            STEAMWORKS_SDK_APILIB_FIN_PATH = os.path.join(_CWD, "libs", "steam_api.lib")
            COMPILE_CMD = STEAMWORKS_COMPILE_CMD_WIN32
            STEAMWORKSPY_BIN_PATH = os.path.join(
                STEAMWORKS_PY_PATH, STEAMWORKSPY_BIN_WIN32
            )
            STEAMWORKSPY_BIN_FIN_PATH = os.path.join(
                _CWD, "libs", STEAMWORKSPY_BIN_WIN32
            )
        elif _ARCH == "64bit":
            STEAMWORKS_SDK_LIBSTEAM_PATH = os.path.join(
                STEAMWORKS_SDK_REDIST_BIN_PATH, "win64", "steam_api64.dll"
            )
            STEAMWORKS_SDK_APILIB_PATH = os.path.join(
                STEAMWORKS_SDK_REDIST_BIN_PATH, "win64", "steam_api64.lib"
            )
            STEAMWORKS_SDK_LIBSTEAM_DEST_PATH = os.path.join(
                STEAMWORKS_PY_PATH, "steam_api64.dll"
            )
            STEAMWORKS_SDK_LIBSTEAM_FIN_PATH = os.path.join(
                _CWD, "libs", "steam_api64.dll"
            )
            STEAMWORKS_SDK_APILIB_DEST_PATH = os.path.join(
                STEAMWORKS_PY_PATH, "steam_api64.lib"
            )
            STEAMWORKS_SDK_APILIB_FIN_PATH = os.path.join(
                _CWD, "libs", "steam_api64.lib"
            )
            COMPILE_CMD = STEAMWORKS_COMPILE_CMD_WIN64
            STEAMWORKSPY_BIN_PATH = os.path.join(
                STEAMWORKS_PY_PATH, STEAMWORKSPY_BIN_WIN64
            )
            STEAMWORKSPY_BIN_FIN_PATH = os.path.join(_CWD, STEAMWORKSPY_BIN_WIN64)
        else:
            print(f"Unsupported SYSTEM: {_SYSTEM} {_ARCH} with {_PROCESSOR}")
            sys.exit()
    else:
        print(f"Unsupported SYSTEM: {_SYSTEM} {_ARCH} with {_PROCESSOR}")
        sys.exit()

    # Do stuff!
    print("Getting SteamworksPy requirements...")
    print(f"Entering directory {os.path.split(STEAMWORKS_PY_PATH)[0]}")
    os.chdir(os.path.split(STEAMWORKS_PY_PATH)[0])
    _execute(GET_REQ_CMD)
    print(f"Returning to cwd... {_CWD}")
    os.chdir(_CWD)

    print("Getting Steamworks SDK...")
    if os.path.exists(STEAMWORKS_SDK_PATH):
        print("Existing SDK found. Removing, and re-downloading fresh copy.")
        shutil.rmtree(STEAMWORKS_SDK_PATH)
    with ZipFile(BytesIO(handle_request(STEAMWORKS_SDK_URL).content)) as zipobj:
        zipobj.extractall(STEAMWORKS_PY_PATH)

    print("Getting Steam headers...")
    shutil.copytree(STEAMWORKS_SDK_HEADER_PATH, STEAMWORKS_SDK_HEADER_DEST_PATH)

    print("Getting Steam API lib file...")
    if os.path.exists(STEAMWORKS_SDK_APILIB_DEST_PATH):
        os.remove(STEAMWORKS_SDK_APILIB_DEST_PATH)
    shutil.copyfile(STEAMWORKS_SDK_APILIB_PATH, STEAMWORKS_SDK_APILIB_DEST_PATH)

    print(f"Getting libsteam_api for {_SYSTEM} {_ARCH}...")
    if os.path.exists(STEAMWORKS_SDK_LIBSTEAM_DEST_PATH):
        os.remove(STEAMWORKS_SDK_LIBSTEAM_DEST_PATH)
    shutil.copyfile(STEAMWORKS_SDK_LIBSTEAM_PATH, STEAMWORKS_SDK_LIBSTEAM_DEST_PATH)

    print(f"Building SteamworksPy for {_SYSTEM} {_ARCH}...")
    print(f"Entering directory {STEAMWORKS_PY_PATH}")
    os.chdir(STEAMWORKS_PY_PATH)
    # Compile SteamworksPy
    _execute(COMPILE_CMD)

    print(f"Returning to cwd... {_CWD}")
    os.chdir(_CWD)

    # APILIB
    print(
        f"Copying file {STEAMWORKS_SDK_APILIB_DEST_PATH} to: {STEAMWORKS_SDK_APILIB_FIN_PATH}"
    )
    shutil.copyfile(STEAMWORKS_SDK_APILIB_DEST_PATH, STEAMWORKS_SDK_APILIB_FIN_PATH)

    # LIBSTEAM
    print(
        f"Copying file {STEAMWORKS_SDK_LIBSTEAM_DEST_PATH} to: {STEAMWORKS_SDK_LIBSTEAM_FIN_PATH}"
    )
    shutil.copyfile(STEAMWORKS_SDK_LIBSTEAM_DEST_PATH, STEAMWORKS_SDK_LIBSTEAM_FIN_PATH)

    # STEAMWORKSPY
    print(f"Copying file {STEAMWORKSPY_BIN_PATH} to: {STEAMWORKSPY_BIN_FIN_PATH}")
    shutil.copyfile(STEAMWORKSPY_BIN_PATH, STEAMWORKSPY_BIN_FIN_PATH)
    if _SYSTEM == "Darwin":
        print(
            f"Copying file {STEAMWORKSPY_BIN_FIN_PATH} to: {STEAMWORKSPY_BIN_DARWIN_LINK_PATH}"
        )
        shutil.copyfile(STEAMWORKSPY_BIN_FIN_PATH, STEAMWORKSPY_BIN_DARWIN_LINK_PATH)
    elif _SYSTEM == "Linux":
        print(
            f"Copying file {STEAMWORKSPY_BIN_FIN_PATH} to: {STEAMWORKSPY_BIN_LINUX_LINK_PATH}"
        )
        shutil.copyfile(STEAMWORKSPY_BIN_FIN_PATH, STEAMWORKSPY_BIN_LINUX_LINK_PATH)


def copy_swp_libs() -> None:
    # Copy libs
    if _SYSTEM != "Windows":
        if _SYSTEM == "Darwin":
            STEAMWORKSPY_BUILT_LIB = os.path.join(
                _CWD, "libs", f"SteamworksPy_{_PROCESSOR}.dylib"
            )
            STEAMWORKSPY_LIB_FIN = os.path.join(_CWD, "libs", "SteamworksPy.dylib")
        elif _SYSTEM == "Linux":
            STEAMWORKSPY_BUILT_LIB = os.path.join(
                _CWD, "libs", f"SteamworksPy_{_PROCESSOR}.so"
            )
            STEAMWORKSPY_LIB_FIN = os.path.join(_CWD, "libs", "SteamworksPy.so")
        print("Copying libs for non-Windows platform")
        shutil.copyfile(STEAMWORKSPY_BUILT_LIB, STEAMWORKSPY_LIB_FIN)


def get_latest_todds_release() -> None:
    # Parse latest release
    headers = None
    if "GITHUB_TOKEN" in os.environ:
        headers = {"Authorization": f"token {os.environ['GITHUB_TOKEN']}"}
    raw = handle_request(
        "https://api.github.com/repos/joseasoler/todds/releases/latest", headers=headers
    )

    json_response = raw.json()
    tag_name = json_response["tag_name"]
    todds_path = os.path.join(_CWD, "todds")
    todds_executable_name = "todds"
    print(f"Latest release: {tag_name}\n")
    # Setup environment
    if _SYSTEM == "Darwin":
        print(f"Darwin/MacOS system detected with a {_ARCH} {_PROCESSOR} CPU...")
        target_archive = f"todds_{_SYSTEM}_{_PROCESSOR}_{tag_name}.zip"
    elif _SYSTEM == "Linux":
        print(f"Linux system detected with a {_ARCH} {_PROCESSOR} CPU...")
        target_archive = f"todds_{_SYSTEM}_{_PROCESSOR}_{tag_name}.zip"
    elif _SYSTEM == "Windows":
        print(f"Windows system detected with a {_ARCH} {_PROCESSOR} CPU...")
        target_archive = f"todds_{_SYSTEM}_{tag_name}.zip"
        todds_executable_name = "todds.exe"
    else:
        print(f"Unsupported system {_SYSTEM} {_ARCH} {_PROCESSOR}")
        print(
            "Skipping todds download. The resultant RimSort build will not include todds!"
        )
        return
    # Try to find a valid release
    for asset in json_response["assets"]:
        if asset["name"] == target_archive:
            browser_download_url = asset["browser_download_url"]
    if "browser_download_url" not in locals():
        print(
            f"Failed to find valid joseasoler/todds release for {_SYSTEM} {_ARCH} {_PROCESSOR}"
        )
        return

    # Try to download & extract todds release from browser_download_url
    try:
        print(f"Downloading & extracting todds release from: {browser_download_url}")
        with ZipFile(BytesIO(handle_request(browser_download_url).content)) as zipobj:
            zipobj.extractall(todds_path)
        # Set executable permissions as ZipFile does not preserve this in the zip archive
        todds_executable_path = os.path.join(todds_path, todds_executable_name)
        if os.path.exists(todds_executable_path):
            original_stat = os.stat(todds_executable_path)
            os.chmod(todds_executable_path, original_stat.st_mode | S_IEXEC)
    except Exception as e:
        print(f"Failed to download: {browser_download_url}")
        print(
            "Did the file/url change?\nDoes your environment have access to the Internet?"
        )
        print(f"Error: {e}")


def freeze_application() -> None:
    """Build the RimSort application using Nuitka."""
    # Check if NUITKA_CACHE_DIR exists in environment
    if "NUITKA_CACHE_DIR" in os.environ:
        print(f"NUITKA_CACHE_DIR: {os.environ['NUITKA_CACHE_DIR']}")
    # Set the PYTHONPATH environment variable to include your submodules directory
    os.environ["PYTHONPATH"] = os.path.join(_CWD, "submodules", "SteamworksPy")

    _execute(_NUITKA_CMD, env=os.environ)


def _execute(cmd: list[str], env: os._Environ[str] | None = None) -> None:
    print(f"\nExecuting command: {cmd}\n")
    p = subprocess.Popen(cmd, env=env)
    p.wait()
    if p.returncode != 0:
        print(f"Command failed: {cmd}")
        sys.exit(p.returncode)


def handle_request(
    url: str, headers: dict[str, str] | None = None
) -> requests.Response:
    raw = requests.get(url, headers=headers)
    if raw.status_code != 200:
        raise Exception(
            f"Failed to get latest release: {raw.status_code}" f"\nResponse: {raw.text}"
        )
    return raw


def make_args() -> argparse.ArgumentParser:
    """
    Create and configure the argument parser for the RimSort application setup script.

    Returns:
        argparse.ArgumentParser: The configured argument parser.
    """
    description = """This script is used to set up the environment and build the RimSort application.
    It installs the required dependencies, initializes and updates submodules, and compiles the SteamworksPy library.
    The script supports different operating systems and architectures."""

    parser = argparse.ArgumentParser(description=description)
    parser.add_argument(
        "-d",
        "--dev",
        action="store_true",
        help="enables dev mode, installing dev requirements and enables application console if applicable",
    )

    parser.add_argument(
        "--skip-submodules",
        action="store_true",
        help="skip installing RimSort submodules using git",
    )

    # Skip dependencies
    parser.add_argument(
        "--skip-pip",
        action="store_true",
        help="skip installing RimSort pip requirements",
    )

    # Skip SteamworksPy Copy
    parser.add_argument(
        "--skip-steamworkspy",
        action="store_true",
        help="skip copying SteamworksPy library",
    )

    # Enable SteamworksPy build
    parser.add_argument(
        "--build-steamworkspy",
        action="store_true",
        help="build SteamworksPy instead of copying it",
    )

    # Skip todds
    parser.add_argument(
        "--skip-todds",
        action="store_true",
        help="skip grabbing latest todds release",
    )

    # Don't build
    parser.add_argument(
        "--skip-build",
        action="store_true",
        help="skip building RimSort with Nuitka",
    )

    parser.add_argument(
        "--product-version",
        type=str,
        help="product version to use for the build formatted as MAJOR.MINOR.PATCH.INCREMENT",
        required=False,
    )

    return parser


def main() -> None:
    # Parse arguments
    parser = make_args()
    args = parser.parse_args()
    build = not args.skip_build

    print(f"Running on {_SYSTEM} {_ARCH} {_PROCESSOR}...")
    if not args.skip_submodules:
        print("Getting RimSort submodules...")
        get_rimsort_submodules()
    else:
        print("Skipped getting submodules")

    # RimSort dependencies
    if not args.skip_pip:
        print("Getting RimSort python requirements...")
        get_rimsort_pip(build=build, dev=args.dev)
    else:
        print("Skipped getting python pip requirements")

    if args.build_steamworkspy:
        print("Building SteamworksPy library. Skipping copy...")
        build_steamworkspy()
    elif not args.skip_steamworkspy:
        print("Copying SteamworksPy library")
        copy_swp_libs()

    # Grab latest todds release
    if not args.skip_todds:
        print("Grabbing latest todds release...")
        get_latest_todds_release()
    else:
        print("Skipped todds release")

    # Build Nuitka distributable binary
    if not args.skip_build:
        if args.product_version:
            version = "".join(args.product_version.split())
            _NUITKA_CMD.extend(
                [
                    "--file-description=RimSort",
                    f"--product-version={version}",
                ]
            )
        if args.dev:
            print("In dev mode, enabling console in build")
<<<<<<< HEAD
            _NUITKA_CMD.append("--windows-console-mode=enable")
=======
            _NUITKA_CMD.append("--windows-console-mode=force")
>>>>>>> 180b1a92

        print("Building RimSort application with Nuitka...")
        freeze_application()
    else:
        print("Skipped distribute.py build")


if __name__ == "__main__":
    """
    Do stuff!
    """
    main()<|MERGE_RESOLUTION|>--- conflicted
+++ resolved
@@ -550,11 +550,7 @@
             )
         if args.dev:
             print("In dev mode, enabling console in build")
-<<<<<<< HEAD
-            _NUITKA_CMD.append("--windows-console-mode=enable")
-=======
             _NUITKA_CMD.append("--windows-console-mode=force")
->>>>>>> 180b1a92
 
         print("Building RimSort application with Nuitka...")
         freeze_application()
